--- conflicted
+++ resolved
@@ -235,13 +235,8 @@
             except Exception as e:
                 print(e, file=sys.stderr)
                 individual.fitness = -1.0
-<<<<<<< HEAD
-        self.fitnesses = np.asarray(
-            [list(map(lambda individual: individual.fitness, self.individuals))]  # type: ignore
-=======
         self.fitnesses = np.array(
             list(map(lambda individual: individual.fitness, self.individuals))  # type: ignore
->>>>>>> 1b1aeac5
         )
 
     # NOTE: You must indeed modify (implement) all functions below!
