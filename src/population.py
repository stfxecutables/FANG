--- conflicted
+++ resolved
@@ -241,13 +241,9 @@
 
     # NOTE: You must indeed modify (implement) all functions below!
 
-<<<<<<< HEAD
-    def clone(self, *args: Any, **kwargs: Any) -> Population:
-=======
     def clone(
         self, clone_fitness: bool = True, sequential: Literal["clone", "create"] = None
     ) -> Population:
->>>>>>> ddd7df2c
         """Copies each individual and returns a new population. """
         args = dict(clone_fitness=clone_fitness, sequential=sequential)
         clones = [ind.clone(**args) for ind in self]
@@ -317,18 +313,6 @@
         """
 
         if n > len(self.fitnesses):
-<<<<<<< HEAD
-            raise ValueError(f"Only {len(self.fitnesses)} individuals to choose from.")
-        if len(self.fitnesses) == 0:
-            raise ValueError("Not enough individuals.")
-
-        idx_sort = np.argsort(self.fitnesses, axis=None)[::-1]
-        individuals_best = np.array(self.individuals)[idx_sort]
-
-        return individuals_best[:n]
-
-        raise NotImplementedError()
-=======
             raise RuntimeError(
                 f"Only {len(self.fitnesses)} individuals to choose from, but trying to choose {n}."
             )
@@ -338,7 +322,6 @@
         idx_sort = np.argsort(-np.array(self.fitnesses))
         best = (np.array(self.individuals)[idx_sort]).tolist()
         return best[:n]  # type: ignore
->>>>>>> ddd7df2c
 
     def get_crossover_pairs(
         self, n_pairs: int, method: PairingMethod
@@ -401,9 +384,6 @@
             input_shape=self.input_shape,
             output_shape=self.output_shape,
             sequential=self.is_sequential,
-<<<<<<< HEAD
-        )
-=======
         )
 
     def save(self, dir: Path) -> None:
@@ -411,5 +391,4 @@
         if not dir.is_dir():
             raise ValueError("`dir` must be a directory.")
         for individual in self:
-            individual.save(dir)
->>>>>>> ddd7df2c
+            individual.save(dir)