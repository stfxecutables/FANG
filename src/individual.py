from __future__ import annotations  # noqa

import json
import sys
from copy import deepcopy
from pathlib import Path
from typing import Any, Dict, List, Optional, Tuple, Type, Union, no_type_check
from uuid import uuid1

import numpy as np
import torch
from torch import Tensor as TorchTensor
from torch.nn import Module as TorchModule
from typing_extensions import Literal

from src.exceptions import ShapingError, VanishingError
from src.interface.arguments import ArgMutation
from src.interface.initializer import Framework
from src.interface.layer import Layer
from src.interface.pytorch.lightning.train import train_sequential
from src.interface.pytorch.nodes.activations import IMPLEMENTED as IMPLEMENTED_ACTIVATIONS
from src.interface.pytorch.nodes.conv import IMPLEMENTED as IMPLEMENTED_CONV
from src.interface.pytorch.nodes.drop import IMPLEMENTED as IMPLEMENTED_DROP
from src.interface.pytorch.nodes.linear import IMPLEMENTED as IMPLEMENTED_LINEAR
from src.interface.pytorch.nodes.norm import IMPLEMENTED as IMPLEMENTED_NORM
from src.interface.pytorch.nodes.output import ClassificationOutput
from src.interface.pytorch.nodes.pad import IMPLEMENTED as IMPLEMENTED_PAD
from src.interface.pytorch.nodes.pool import IMPLEMENTED as IMPLEMENTED_POOL
from src.interface.pytorch.optimizer import IMPLEMENTED as IMPLEMENTED_OPTIMS
from src.interface.pytorch.optimizer import Optimizer as TorchOptimizer

TORCH_NODES: List[Layer] = [
    *IMPLEMENTED_ACTIVATIONS,
    *IMPLEMENTED_CONV,
    *IMPLEMENTED_DROP,
    *IMPLEMENTED_LINEAR,
    *IMPLEMENTED_NORM,
    *IMPLEMENTED_PAD,
    *IMPLEMENTED_POOL,
]

# To incorporate random Linear layers we would also need to build in reshaping layers
TORCH_NODES_2D: List[Layer] = [
    *IMPLEMENTED_ACTIVATIONS,
    *IMPLEMENTED_CONV,
    *IMPLEMENTED_DROP,
    *IMPLEMENTED_NORM,
    *IMPLEMENTED_PAD,
    *IMPLEMENTED_POOL,
]
assert None not in TORCH_NODES
assert None not in TORCH_NODES_2D

TORCH_OPTIMIZERS: List[TorchOptimizer] = IMPLEMENTED_OPTIMS


Task = Literal["classification", "regression", "segmentation", "seq2seq"]


# We are doing this because unfortunately wrapping our layers in a
# Sequential model makes debugging impossible.
class IndividualModel(TorchModule):
    def __init__(self, layers: List[TorchModule], interfaces: List[Layer]) -> None:
        super().__init__()
        # without below debugging becomes impossible later
        self.interfaces = interfaces
        # ModuleList is needed to ensure parameters can be found
        self.layers = torch.nn.ModuleList(layers)
        self.sanity_checked: bool = False

    @no_type_check
    def forward(self, x: TorchTensor) -> TorchTensor:
        if not self.sanity_checked:
            for layer, interface in zip(self.layers, self.interfaces):
                input_shape = tuple(x.shape[1:])
                if x.shape[2:] != interface.input_shape[1:]:
                    name = interface.__class__.__name__
                    raise ShapingError(
                        f"{name} interface input_shape is out of sync with Torch actual shape:\n"
                        f"    {name}.input_shape:   {interface.input_shape}\n"
                        f"    {name}.output_shape:  {interface.output_shape}\n"
                        f"    Torch input Tensor x.shape: {input_shape}\n"
                        f"in IndividualModel:\n"
                        f"{self}\n"
                        "with interfaces:\n"
                        f"{self.interface_str()}\n"
                    )
                x = layer(x)
                if x.shape[2:] != interface.output_shape[1:]:
                    name = interface.__class__.__name__
                    raise ShapingError(
                        f"{name} interface output_shape is out of sync with Torch actual shape:\n"
                        f"    {name}.input_shape:   {interface.input_shape}\n"
                        f"    {name}.output_shape:  {interface.output_shape}\n"
                        f"    Torch input Tensor x.shape: {input_shape}\n"
                        f"    Torch output Tensor x.shape: {tuple(x.shape[1:])}\n"
                        f"in IndividualModel:\n"
                        f"{self}\n"
                        "with interfaces:\n"
                        f"{self.interface_str()}\n"
                    )
            self.sanity_checked
            return x
        for layer, interface in zip(self.layers, self.interfaces):
            x = layer(x)
        return x

    def clone(self) -> IndividualModel:
        layers = [deepcopy(layer) for layer in self.layers]
        interfaces = [interface.clone() for interface in self.interfaces]
        cloned = IndividualModel(layers, interfaces)
        return cloned

    def interface_str(self) -> str:
        return "\n".join([str(interface) for interface in self.interfaces])

    def __str__(self) -> str:
        info = []
        for i, layer in enumerate(self.layers):
            info.append(f"({i}) {str(layer)}")
        return "\r\n".join(info)

    __repr__ = __str__


class Individual:
    """Build an Individual (a network + optimizer).

    Parameters
    ----------
    n_nodes: int
        How many nodes (NOT counting the input and output nodes).

    task: "classification" | "regression" | "segmentation"
        The kind of network to build.

    input_shape: Tuple[int, ...]
        Must be in a "channels first" format, i.e.:

            (n_channels, height) = (n_channels, sequence_length) for Conv1d
            (n_channels, height, width) ........................ for Conv2d
            (n_channels, height, width, depth) ................. for Conv3d

        We require this to calculate the output shape, which we require for use in the construction
        of subsequent layers.

    output_shape: Union[int, Tuple[int, ...]]
        If `task="classification"`, then `output_shape` should be an `int` equal to `n_classes`.

        Must be in a "channels first" format, i.e.:

            (n_channels, height) = (n_channels, sequence_length) for Conv1d
            (n_channels, height, width) ........................ for Conv2d
            (n_channels, height, width, depth) ................. for Conv3d

        We require this to set the final output layer.
        of subsequent layers.

    sequential: bool = True
        If True (default), generate a network where the computational graph is a straight line and
        there are no skip connections (i.e. every node except the input and output nodes have
        exactly one parent and one child).

        If False, first generate a sequential network, and then add random skip connections between
        some nodes. [Currently not implemented].

    activation_interval: int = 0
        If greater than zero, require a non-linear activation to be placed after
        `activation_interval` non-activation layers. E.g. if `activation_interval=2`, there can be
        at maximum two consecutive non-activation layers before a random activation layer is
        forcefully inserted. We may wish to require semi-regular activations because e.g. two Conv
        layers just compose to a single linear function, which is an inefficiency.

    framework: "pytorch" | "Tensorflow"
        Which framework to use for instantiating and training the models.

    Returns
    -------
    val1: Any
    """

    def __init__(
        self,
        n_nodes: int,
        task: Task,
        input_shape: Union[int, Tuple[int, ...]],
        output_shape: Union[int, Tuple[int, ...]],
        sequential: bool = True,
        activation_interval: int = 0,
        framework: Framework = "pytorch",
    ) -> None:
        if task.lower() != "classification":
            raise NotImplementedError("Currently only classification supported.")
        if isinstance(input_shape, int):
            input_shape = (input_shape,)
        if len(input_shape) != 3:
            raise NotImplementedError("Currently only 2D data with format (C, H, W) supported.")
        if framework not in ["pytorch", "torch"]:
            raise NotImplementedError("Currently only Torch is implemented.")
        if not sequential:
            raise NotImplementedError("Currently only Sequential models are supported.")
        output_shape = (output_shape,) if isinstance(output_shape, int) else output_shape

        self.n_nodes: int = n_nodes
        self.task: Task = task
        self.input_shape: Tuple[int, ...] = input_shape
        self.output_shape: Tuple[int, ...] = output_shape
        self.is_sequential: bool = sequential
        self.activation_interval: int = activation_interval
        self.framework: Framework = framework

        self.layers: List[Layer] = self.create_random_nodes()
        self.output_layer: Layer = self.create_output_layer(self.layers)
        self.input_output_fixes: List[Layer] = self.fix_input_output()
        self.torch_model: IndividualModel = self.realize_model()
        self.optimizer: TorchOptimizer = np.random.choice(TORCH_OPTIMIZERS)()

        self.fitness: Optional[float] = None
        self.uuid: str = str(uuid1())

    def __copy__(self) -> str:
        # NOTE: DO NOT MODIFY THIS FUNCTION
        raise RuntimeError(
            "You may not copy Individual objects directly. Use `Individual.clone()` if you need "
            "a deep copy, or just assign a reference instead if you need a shallow copy."
        )

    def __deepcopy__(self, memo: Dict) -> None:
        # NOTE: DO NOT MODIFY THIS FUNCTION
        raise RuntimeError(
            "Individual objects cannot be copied with `deepcopy`. "
            "Use `Individual.clone()` instead."
        )

    def __str__(self) -> str:
        info = ["\r\n"]
        for i, layer in enumerate(self.layers):
            info.append(f"({i}) {str(layer)}")
            info.append("\r\n")
        info.append(f"({len(self.layers)}) {str(self.output_layer)}")
        info.append("\r\n")
        info.append(f"(Optimizer) {self.optimizer}")
        return "".join(info)

    __repr__ = __str__

    def __eq__(self, o: object) -> bool:
        # TODO: Do better than this!
        return str(self) == str(o)

    def evaluate_fitness(self, fast_dev_run: bool = False) -> None:
        if self.fitness is None:
            results = train_sequential(self.torch_model, self.optimizer, fast_dev_run)
            # Results is a dict with keys:
            # {'test_acc', 'test_loss', 'val_acc', 'val_loss'}
            self.fitness = results["test_acc"]

    def create_random_nodes(self) -> List[Layer]:
        """Select random layer interfaces from implemented interfaces, create actual instances of
        those interfaces (ensuring outputs have not shrunk to zero size), and additionally create
        the torch realizations
        """
        realized_layers: List[Layer] = []
        # + 1 for input node
        layers: List[Type[Layer]] = np.random.choice(
            TORCH_NODES_2D, size=self.n_nodes + 1, replace=True
        ).tolist()
        prev: Layer = layers[0]

        # loop over the random selection of layers and make sure input and output shapes align
        for i, layer in enumerate(layers):
            # Special handling of input layer. This is in fact the most important step
            node = layer(input_shape=self.input_shape if i == 0 else prev.output_shape)
            for size in node.output_shape[1:]:
                if size <= 0:
                    raise VanishingError("Convolutional layers have reduced output to zero size.")
            # node.create()
            prev = node
            realized_layers.append(node)

        for i in range(len(realized_layers)):
            if realized_layers[i] is None:
                raise RuntimeError(f"Invalid `None` in realized_layers[{i}]: {realized_layers}")
        return realized_layers

<<<<<<< HEAD
    def fix_input_output(self) -> List[Layer]:
        # input_output_layerfix: List[Layer] = []
        # # + 1 for input node
        # layers: List[Type[Layer]] = np.random.choice(
        #     TORCH_NODES_2D, size=self.n_nodes + 1, replace=True
        # )
        # prev: Layer = layers[0]

        # # loop over the random selection of layers and make sure input and output shapes align
        # for i, layer in enumerate(layers):
        #     # Special handling of input layer. This is in fact the most important step
        #     node = layer(input_shape=self.input_shape if i == 0 else prev.output_shape)
        #     for size in node.output_shape[1:]:
        #         if size <= 0:
        #             raise VanishingError("Convolutional layers have reduced output to zero size.")
        #     # node.create()
        #     prev = node
        #     input_output_layerfix.append(node)
        # """ Fix the input and o/p size of the layers before mutation"""
        raise NotImplementedError("Try to fix your i/p & o/p sizes before mutation")
=======
    def fix_input_output(self) -> None:
        prev: Layer = self.layers[0]
        for i, layer in enumerate(self.layers):
            self.layers[i] = layer.__class__(
                input_shape=prev.output_shape if i != 0 else self.input_shape
            )
            for size in self.layers[i].output_shape[1:]:
                if size <= 0:
                    raise VanishingError("Convolutional layers have reduced output to zero size.")
            prev = self.layers[i]
>>>>>>> ddd7df2c

    def create_output_layer(self, layers: List[Layer]) -> ClassificationOutput:
        if self.task == "classification":
            # The final layer is going to have some shape of the form (C, H, W, D). We need to get
            # this down to (n_classes,), where n_classes == self.output_shape[0] in this case. While
            # we *could* just reshape and then make a final linear layer, this is likely to produce
            # inordinately large final layers which will cause memory issues.
            #
            # Instead, let's first collapse the channels
            last_shape = layers[-1].output_shape
            output_layer = ClassificationOutput(
                input_shape=last_shape, n_classes=self.output_shape[0]
            )
            # output_layer.create()
        else:
            raise NotImplementedError()

        return output_layer

    def realize_model(self) -> IndividualModel:
        """Accesses `self.layers` and `self.output_layer`, call `create` methods, and then builds
        into a torch Module"""
        # create torch instances
        for layer in self.layers:
            if not isinstance(layer, Layer):
                raise ValueError(f"Someone fucked up. {layer} is not a Layer.")
            layer.create()
        self.output_layer.create()

        torch_layers = tuple(map(lambda layer: layer.torch, self.layers))
        if None in torch_layers:
            print(self.layers)
            print(torch_layers)
            raise RuntimeError("Invalid `None` in layers. Maybe bad `create()` implementation?")
        output = self.output_layer.torch
        all_layers = [*torch_layers, output]
        interfaces = [*self.layers, self.output_layer]
        return IndividualModel(all_layers, interfaces)

    def clone(
        self, clone_fitness: bool = True, sequential: Literal["clone", "create"] = None
    ) -> Individual:
        clone: Individual = self.__class__.__new__(self.__class__)
        for prop, value in self.__dict__.items():
            if prop in ["layers", "output_layer", "torch_model", "fitness"]:
                setattr(clone, prop, None)
            else:
                setattr(clone, prop, value)

        clone.layers = [layer.clone() for layer in self.layers]
        clone.optimizer = self.optimizer.clone()
        clone.output_layer = self.output_layer.clone()
        # unfortunately, python deepcopy does not work with floats, because if you write e.g.
        #
        #                   x = 1.0; y = deepcopy(x)
        #                   print(x is y)
        #
        # you see "True". This is trash behaviour, and in general the behaviour of `deepcopy`
        # for floats is not what anyone really wants. Even:
        #
        #                   x = 1.0; y = float(x)
        #                   print(x is y)
        #
        # still results in a `True`. So we force a new float with multiplication by 1.0...
        if self.fitness is not None:
            # eps = sys.float_info.epsilon
            # f = float(self.fitness) + eps - eps
            f = float(self.fitness) * 1.0  # force a copy...
            clone.fitness = f if clone_fitness else None
        if sequential == "clone":
            raise NotImplementedError("Cloning nn.Module is not implemented yet")
            # clone.sequential_model = self.sequential_model.clone()
        elif sequential == "create":
            for layer in clone.layers:
                layer.create()
            clone.torch_model = clone.realize_model()
            return clone
        elif sequential is None:
            return clone
        else:
            raise ValueError("Valid options for `sequential` are 'clone', 'create' or `None`.")

    def mutate(
        self,
        prob: float = 0.1,
        method: ArgMutation = "random",
        add_layers: bool = False,
        swap_layers: bool = False,
        delete_layers: bool = False,
        optimizer: bool = False,
    ) -> Optional[Individual]:
        args = dict(
            prob=0.1,
            method="random",
            add_layers=False,
            swap_layers=False,
            delete_layers=False,
            optimizer=False,
        )

        # NOTE: Dangerous! Could blow stack maybe if very unlucky.
        def try_fix(self: Any, mutated: Individual, args: Dict) -> Individual:
            try:
                return mutated.fix_input_output()  # type: ignore
            except VanishingError:
                print("Cannot resolve input/output sizes. Generating new mutation.")
                return self.mutate(**args)  # type: ignore

        mutated = self.mutate_parameters(prob)
        if add_layers:
            mutated = mutated.mutate_new_layer(prob)
        if swap_layers:
            mutated = mutated.mutate_swap_layer(prob)
        if delete_layers:
            mutated = mutated.mutate_delete_layer(prob)
        if optimizer:
            mutated.optimizer = mutated.optimizer.mutate(prob, method)
        mutated = try_fix(self, mutated, args)  # mutate again if unfixable
        mutated.output_layer = mutated.create_output_layer(mutated.layers)
        mutated.torch_model = mutated.realize_model()
        return mutated

    def mutate_parameters(self, prob: float = 0.1, method: ArgMutation = "random") -> Individual:
        """Change the parameters of the internal layers only

        Parameters
        ----------
        prob: float = 0.1
            The probability per parameter

        method: "perturb" | "random"
            The argument perturbation method

        Returns
        -------
        mutated: Individual
            The mutated individual
        """

        # NOTE: we take care to call `sequential=None` so that we don't waste time building a torch
        # Module before we are done other mutation steps
        mutated = self.clone(clone_fitness=False, sequential=None)
        mutated.layers = [layer.mutate(prob, method) for layer in mutated.layers]
        # we do not need to mutate the output layer, because mutation doesn't muck with I/O shapes
        return mutated

    def mutate_new_layer(self, prob: float = 0.1) -> Individual:
        """Add a new layer internally with probability `prob`, fixing input/output sizes of the
        layers connecting to where the new layer was inserted

        Parameters
        ----------
        prob: float = 0.1
            The probability per parameter

        Returns
        -------
        mutated: Individual
            The mutated individual
        """

        # get length of layers to get a random insertion point range
        n_layers = len(self.layers)
<<<<<<< HEAD
        insertion_point = np.random.randint(low=1, high=n_layers)
        mutated = self.clone(clone_fitness=False, sequential=None)

        #get new random layer
        new_random_layer = np.random.choice(
            TORCH_NODES_2D, size=1
        )
        
        # get insertion point's previous index and its corresponding layer and its output shape

        # get the insertion point's next value and its corresponding layer and its input shape

        # check the generated random layer and match input and output sizes
            # if activation layer then take the i/p of previous layer and give the o/p
            # elif conv2d layer take the i/p and to match the o/p with the next i/p include padding (evaluate using formulas) 
            # elif batch norm -same
            # else throw error saying i/p and o/p sizes donot match


        inserted_new_mutate = mutated.layers.insert(layer=new_random_layer, insertion_point=insertion_point)
        return inserted_new_mutate
=======
        position = np.random.randint(low=1, high=n_layers)
        prev = self.layers[position - 1]
        mutated = self.clone(clone_fitness=False, sequential=None)
        layer_constructor: Layer = np.random.choice(TORCH_NODES_2D, size=1)[0]
        layer = layer_constructor(input_shape=prev.output_shape)
        # next layer may now be in an inconsistent state, must be fixed later!
        mutated.layers.insert(position, layer)
        return mutated
>>>>>>> ddd7df2c

    def mutate_delete_layer(self, prob: float = 0.1) -> Individual:
        """Delete a middle layer with probability `prob`, fixing input/output sizes of the layers
        that end up being joined after the deletion (plus sizes of subsequent layers at the
        insertion point)

        Parameters
        ----------
        prob: float = 0.1
            The probability per parameter

        Returns
        -------
        mutated: Individual
            The mutated individual
        """
        deletion_point = np.random.randint(low=1, high=len(self.layers))
        mutated = self.clone(clone_fitness=False, sequential=None)
<<<<<<< HEAD
        x = mutated.layers.pop(deletion_point)
=======
        mutated.layers.pop(deletion_point)
>>>>>>> ddd7df2c
        return mutated

    def mutate_swap_layer(self, prob: float = 0.1) -> Individual:
        """Swap the positions of  a middle layer with probability `prob`, fixing input/output sizes
        in the process

        Parameters
        ----------
        prob: float = 0.1
            The probability per parameter

        Returns
        -------
        mutated: Individual
            The mutated individual
        """
<<<<<<< HEAD
        # pick random layers and swap them
        random_swap_layers = np.random.choice(1,len(self.layers)-1,2)
        mutated = self.clone(clone_fitness=False, sequential=None)
        random_swap_layers[0], random_swap_layers[1] = random_swap_layers[1], random_swap_layers[0]
        x = mutated.layers.insert(layer=random_swap_layers)
        return mutated
=======
        # pick random layers (except for first/input layer) and swap them
        idx1, idx2 = np.random.choice(range(1, len(self.layers)), 2).tolist()
        mutated = self.clone(clone_fitness=False, sequential=None)
        mutated.layers[idx1], mutated.layers[idx2] = mutated.layers[idx2], mutated.layers[idx1]
        return mutated

    def as_dict(self) -> Dict[str, Any]:
        serializable: Dict[str, Any] = {"Individual": {}}
        for attr in self.__dict__.keys():
            if attr in ["torch_model", "optimizer"]:  # need to be saved with torch.save
                continue
            elif attr in ["output_layer"]:  # to to call as_dict()
                serializable["Individual"][attr] = getattr(self, attr).as_dict()
            elif attr in ["layers"]:  # to to call as_dict()
                layers = getattr(self, attr)
                layer_dicts = [layer.as_dict() for layer in layers]
                serializable["Individual"][attr] = layer_dicts
            else:
                serializable["Individual"][attr] = getattr(self, attr)
        return serializable

    def save(self, dir: Path) -> None:
        if not Path(dir).is_dir():
            raise ValueError("`dir` must be a directory.")
        jsonfile = dir / f"{self.uuid}.json"
        torchfile = dir / f"{self.uuid}.pt"
        txtfile = dir / f"{self.uuid}.txt"
        with open(jsonfile, "w") as file:
            json.dump(self.as_dict(), file, check_circular=True, indent=2, sort_keys=True)
        with open(txtfile, "w") as file:
            file.write(str(self))
            file.write("\n")
        torch.save(self.torch_model, str(torchfile))
>>>>>>> ddd7df2c
<|MERGE_RESOLUTION|>--- conflicted
+++ resolved
@@ -283,28 +283,6 @@
                 raise RuntimeError(f"Invalid `None` in realized_layers[{i}]: {realized_layers}")
         return realized_layers
 
-<<<<<<< HEAD
-    def fix_input_output(self) -> List[Layer]:
-        # input_output_layerfix: List[Layer] = []
-        # # + 1 for input node
-        # layers: List[Type[Layer]] = np.random.choice(
-        #     TORCH_NODES_2D, size=self.n_nodes + 1, replace=True
-        # )
-        # prev: Layer = layers[0]
-
-        # # loop over the random selection of layers and make sure input and output shapes align
-        # for i, layer in enumerate(layers):
-        #     # Special handling of input layer. This is in fact the most important step
-        #     node = layer(input_shape=self.input_shape if i == 0 else prev.output_shape)
-        #     for size in node.output_shape[1:]:
-        #         if size <= 0:
-        #             raise VanishingError("Convolutional layers have reduced output to zero size.")
-        #     # node.create()
-        #     prev = node
-        #     input_output_layerfix.append(node)
-        # """ Fix the input and o/p size of the layers before mutation"""
-        raise NotImplementedError("Try to fix your i/p & o/p sizes before mutation")
-=======
     def fix_input_output(self) -> None:
         prev: Layer = self.layers[0]
         for i, layer in enumerate(self.layers):
@@ -315,7 +293,6 @@
                 if size <= 0:
                     raise VanishingError("Convolutional layers have reduced output to zero size.")
             prev = self.layers[i]
->>>>>>> ddd7df2c
 
     def create_output_layer(self, layers: List[Layer]) -> ClassificationOutput:
         if self.task == "classification":
@@ -479,29 +456,6 @@
 
         # get length of layers to get a random insertion point range
         n_layers = len(self.layers)
-<<<<<<< HEAD
-        insertion_point = np.random.randint(low=1, high=n_layers)
-        mutated = self.clone(clone_fitness=False, sequential=None)
-
-        #get new random layer
-        new_random_layer = np.random.choice(
-            TORCH_NODES_2D, size=1
-        )
-        
-        # get insertion point's previous index and its corresponding layer and its output shape
-
-        # get the insertion point's next value and its corresponding layer and its input shape
-
-        # check the generated random layer and match input and output sizes
-            # if activation layer then take the i/p of previous layer and give the o/p
-            # elif conv2d layer take the i/p and to match the o/p with the next i/p include padding (evaluate using formulas) 
-            # elif batch norm -same
-            # else throw error saying i/p and o/p sizes donot match
-
-
-        inserted_new_mutate = mutated.layers.insert(layer=new_random_layer, insertion_point=insertion_point)
-        return inserted_new_mutate
-=======
         position = np.random.randint(low=1, high=n_layers)
         prev = self.layers[position - 1]
         mutated = self.clone(clone_fitness=False, sequential=None)
@@ -510,7 +464,6 @@
         # next layer may now be in an inconsistent state, must be fixed later!
         mutated.layers.insert(position, layer)
         return mutated
->>>>>>> ddd7df2c
 
     def mutate_delete_layer(self, prob: float = 0.1) -> Individual:
         """Delete a middle layer with probability `prob`, fixing input/output sizes of the layers
@@ -529,11 +482,7 @@
         """
         deletion_point = np.random.randint(low=1, high=len(self.layers))
         mutated = self.clone(clone_fitness=False, sequential=None)
-<<<<<<< HEAD
-        x = mutated.layers.pop(deletion_point)
-=======
         mutated.layers.pop(deletion_point)
->>>>>>> ddd7df2c
         return mutated
 
     def mutate_swap_layer(self, prob: float = 0.1) -> Individual:
@@ -550,14 +499,6 @@
         mutated: Individual
             The mutated individual
         """
-<<<<<<< HEAD
-        # pick random layers and swap them
-        random_swap_layers = np.random.choice(1,len(self.layers)-1,2)
-        mutated = self.clone(clone_fitness=False, sequential=None)
-        random_swap_layers[0], random_swap_layers[1] = random_swap_layers[1], random_swap_layers[0]
-        x = mutated.layers.insert(layer=random_swap_layers)
-        return mutated
-=======
         # pick random layers (except for first/input layer) and swap them
         idx1, idx2 = np.random.choice(range(1, len(self.layers)), 2).tolist()
         mutated = self.clone(clone_fitness=False, sequential=None)
@@ -590,5 +531,4 @@
         with open(txtfile, "w") as file:
             file.write(str(self))
             file.write("\n")
-        torch.save(self.torch_model, str(torchfile))
->>>>>>> ddd7df2c
+        torch.save(self.torch_model, str(torchfile))