from __future__ import annotations  # noqa

from typing import List

import numpy as np
import pytest

from src.exceptions import VanishingError
from src.individual import Individual
from src.population import Population
from test.utils import get_pop


@pytest.mark.spec
@pytest.mark.fast
class TestPopulation:
    def test_init_from_individuals(self) -> None:
        individuals: List[Individual] = []
        errors = 0
        while len(individuals) < 10 and errors < 100:
            try:
                individuals.append(
                    Individual(
                        n_nodes=np.random.randint(7, 13),
                        task="classification",
                        input_shape=(1, 28, 28),
                        output_shape=10,
                    )
                )
            except VanishingError:
                errors += 1

        pop = Population(individuals)
        assert len(pop) == 10

    def test_init_from_int(self) -> None:
        pop = get_pop(10)
        assert len(pop) == 10

    def test_clone(self) -> None:
        pop = get_pop(10)
        clone = pop.clone(clone_fitness=True, sequential="create")
        assert isinstance(clone, Population)
        assert len(pop) == len(clone)
        for orig, cloned in zip(pop, clone):
            # NOT A GOOD TEST LONG TERM...
            # TODO: implement __eq__ for all core classes
            assert isinstance(cloned, Individual)
            assert str(cloned) == str(orig)
            assert cloned.fitness == orig.fitness
            try:
                assert cloned.fitness is not orig.fitness
                assert cloned is not orig
            except AssertionError as e:
                raise RuntimeError(
                    "When copying objects, you need to make sure you actually copy, e.g. using "
                    "`from copy import deepcopy` so that new objects are allocated in memory. "
                    "You cannot just do `new = old`. "
                ) from e

    def test_mutate(self) -> None:
        pop = get_pop(10)
        mutated = pop.mutate(0.9)
        assert len(mutated) == len(pop)
        assert mutated is not pop
        assert mutated.individuals is not pop.individuals

        for i in range(len(pop)):
            # NOT A GOOD TEST LONG TERM...
            # TODO: implement __eq__ for all core classes
            assert str(mutated[i]) != str(pop[i])
            assert mutated[i].fitness is None
            try:
                assert mutated[i] is not pop[i]
            except AssertionError as e:
                raise RuntimeError(
                    "When creating a mutation, you cannot mutate an object in place. "
                    "You must mutate a clone only."
                ) from e

    def test_select_best(self) -> None:
        for n in range(10):
            pop = get_pop(10)
            for individual in pop:
                individual.fitness = np.random.uniform(0, 1)
<<<<<<< HEAD
            pop.fitnesses = list(map(lambda ind: ind.fitness, pop))
=======
            pop.fitnesses = list(map(lambda ind: ind.fitness, pop))  # type: ignore
>>>>>>> ddd7df2c
            best = pop.select_best(n)
            assert len(best) == n
            for i in range(len(best) - 1):
                assert best[i].fitness >= best[i + 1].fitness
            for ind in best:
                for orig in pop:
                    if str(ind) == str(orig):
                        try:
                            assert ind is orig
                        except AssertionError as e:
                            raise RuntimeError(
                                "When getting the best members, you should not clone."
                            ) from e

    def test_get_crossover_pairs(self) -> None:
        for n in range(10):
            pop = get_pop(10)
            pairs = pop.get_crossover_pairs(n, method="random")
            assert isinstance(pairs, list)
            assert len(pairs) == n
            for pair in pairs:
                assert isinstance(pair, tuple)
                ind1, ind2 = pair
                assert isinstance(ind1, Individual)
                assert isinstance(ind2, Individual)
                assert ind1 in pop.individuals  # make sure we got references
                assert ind2 in pop.individuals
                assert ind1 != ind2

    def test_crossover(self) -> None:
        for n in range(10):
            pop = get_pop(10)
            crossed = pop.crossover()
            assert isinstance(crossed, Population)
            assert len(crossed) == len(pop)
            for cross in crossed:
                assert cross not in pop.individuals
                for ind in pop:
                    # impossible for crossover to create offspring identical to parents
                    assert ind != cross


@pytest.mark.fast
class TestPopulationTests:
    def test_test_get_best(self) -> None:
        pop = get_pop(10)
        fitnesses = np.linspace(0.95, 0.05, 10)
        for ind, fitness in zip(pop, fitnesses):
            ind.fitness = fitness
        for n in range(10):
            best = pop.individuals[:n]
            assert len(best) == n
            for i in range(len(pop) - 1):
                assert pop[i].fitness >= pop[i + 1].fitness
            for ind in best:
                for orig in pop:
                    if str(ind) == str(orig):
                        try:
                            assert ind is orig
                        except AssertionError as e:
                            raise RuntimeError(
                                "When getting the best members, you should not clone."
                            ) from e

    def test_test_mutate(self) -> None:
        pop = get_pop(10)
        mutated = get_pop(10)
        assert len(mutated) == len(pop)
        assert mutated is not pop
        assert mutated.individuals is not pop.individuals

        for i in range(len(pop)):
            # NOT A GOOD TEST LONG TERM...
            # TODO: implement __eq__ for all core classes
            assert str(mutated[i]) != str(pop[i])
            try:
                assert mutated[i] is not pop[i]
            except AssertionError as e:
                raise RuntimeError(
                    "When creating a mutation, you cannot mutate an object in place. "
                    "You must mutate a clone only."
                ) from e<|MERGE_RESOLUTION|>--- conflicted
+++ resolved
@@ -83,11 +83,7 @@
             pop = get_pop(10)
             for individual in pop:
                 individual.fitness = np.random.uniform(0, 1)
-<<<<<<< HEAD
-            pop.fitnesses = list(map(lambda ind: ind.fitness, pop))
-=======
             pop.fitnesses = list(map(lambda ind: ind.fitness, pop))  # type: ignore
->>>>>>> ddd7df2c
             best = pop.select_best(n)
             assert len(best) == n
             for i in range(len(best) - 1):
