--- conflicted
+++ resolved
@@ -21,11 +21,7 @@
         start_fits = np.random.uniform(0, 1, 11)
         for i, ind in enumerate(start):
             ind.fitness = start_fits[i]
-<<<<<<< HEAD
-        start.fitnesses = list(map(lambda ind: ind.fitness, start))
-=======
         start.fitnesses = list(map(lambda ind: ind.fitness, start))  # type: ignore
->>>>>>> ddd7df2c
         start_bests = sorted(start, key=lambda ind: ind.fitness, reverse=True)[:10]
         start_best_fitnesses = list(map(lambda ind: ind.fitness, start_bests))  # type: ignore
 
@@ -42,11 +38,7 @@
         survive_fits = np.random.uniform(0, 1, 10).tolist()
         for i, ind in enumerate(survivors):
             ind.fitness = survive_fits[i]
-<<<<<<< HEAD
-        survivors.fitnesses = list(map(lambda ind: ind.fitness, survivors))
-=======
         survivors.fitnesses = list(map(lambda ind: ind.fitness, survivors))  # type: ignore
->>>>>>> ddd7df2c
         hall.update(survivors)
 
         assert len(hall) == 10
